--- conflicted
+++ resolved
@@ -1,9 +1,5 @@
 Name:               hmatrix
-<<<<<<< HEAD
 Version:            0.17.0.0
-=======
-Version:            0.16.1.5
->>>>>>> 8d7c921b
 License:            BSD3
 License-file:       LICENSE
 Author:             Alberto Ruiz
